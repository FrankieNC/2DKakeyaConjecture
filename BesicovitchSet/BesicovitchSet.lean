/-
Copyright (c) 2025 Yes. All rights reserved.
Released under Apache 2.0 license as described in the file LICENSE.
Authors: Francesco Nishanil Chotuck, Yuming Guo, Bhavik Mehta
-/

import Mathlib

namespace Besicovitch

open Set Real Topology Metric Bornology TopologicalSpace MeasureTheory

-- Formalise the entirety of Section 2. Section 4 is nonsense

section

variable {E : Type*} [NormedAddCommGroup E] [NormedSpace ℝ E]

/-- A subset of a normed real vector space `E` is Kakeya if it contains a segment of unit length in
every direction. -/
def IsKakeya {E : Type*} [NormedAddCommGroup E] [NormedSpace ℝ E] (s : Set E) : Prop :=
    ∀ v : E, ‖v‖ = 1 → ∃ x : E, segment ℝ x (x + v) ⊆ s

/-- The universal set is Kakeya. -/
lemma univ_isKakeya : IsKakeya (Set.univ : Set E) := by simp [IsKakeya]

/-- If `s` is Kakeya and `s ⊆ t`, then `t` is Kakeya. -/
theorem IsKakeya.subset {s t : Set E} (h : IsKakeya s) (hs : s ⊆ t) : IsKakeya t := by
  intro v hv
  rcases h v hv with ⟨x, hx⟩
  exact ⟨x, hx.trans hs⟩

/-- The closed unit ball is Kakeya. -/
theorem IsKakeya.ball : IsKakeya (closedBall (0 : E) 1) := by
  intro v hv
  use -v
  intro y hy
  calc
    dist y 0 = ‖y - 0‖ := by simp
    _ ≤ ‖(-v) - 0‖ := by
      apply norm_sub_le_of_mem_segment
      simp only [neg_add_cancel] at hy
      rw [segment_symm]
      exact hy
    _ = ‖v‖ := by simp
    _ = 1 := hv

/-- In a nontrivial normed space, any Kakeya set is nonempty. -/
theorem IsKakeya.nonempty [Nontrivial E] {s : Set E} (h : IsKakeya s) : s.Nonempty := by
  obtain ⟨v, hv_norm⟩ := exists_norm_eq E zero_le_one
  rcases h v hv_norm with ⟨y, hy⟩
<<<<<<< HEAD
  exact ⟨y, hy (left_mem_segment ..)⟩
=======
  exact ⟨y, hy (left_mem_segment ℝ y (y + v))⟩
>>>>>>> 516fdd6e

/--
A reformulation of the Kakeya condition: it suffices to check the existence of
a segment for all vectors with norm at most 1, rather than exactly 1.
-/
theorem isKakeya_iff_sub_unit [Nontrivial E] {s : Set E} :
    IsKakeya s ↔ ∀ v : E, ‖v‖ ≤ 1 → ∃ x : E, segment ℝ x (x + v) ⊆ s := by
  constructor
  -- First, prove: IsKakeya s → ∀ v, ‖v‖ ≤ 1 → ∃ x, segment x x+v ⊆ s
  · intro h_kakeya v hv
<<<<<<< HEAD

    -- Case: v = 0
    by_cases h₀ : v = 0
    · simpa [h₀] using h_kakeya.nonempty

=======
    -- Case: v = 0
    by_cases h₀ : v = 0
    · simpa [h₀] using h_kakeya.nonempty
>>>>>>> 516fdd6e
    -- Case: v ≠ 0
    · set u := ‖v‖⁻¹ • v with hu -- rescale v to a unit vector u
      have h₁ : ‖v‖ ≠ 0 := by
        contrapose! h₀
        rw [norm_eq_zero] at h₀
        exact h₀
      -- Now u has norm 1
      have h₂ : ‖u‖ = 1 := by field_simp [hu, norm_smul]
      -- By IsKakeya, s contains segment in direction u
      obtain ⟨x, hx⟩ := h_kakeya u h₂
      use x
      -- We want to show: segment x x+v ⊆ segment x x+u
      -- Since v is a scalar multiple of u, both segments lie along same ray
      have h₃ : segment ℝ x (x + v) ⊆ segment ℝ x (x + u) := by
        apply (convex_segment _ _).segment_subset (left_mem_segment _ _ _)
        rw [segment_eq_image']
        exact ⟨‖v‖, by simp [*]⟩
<<<<<<< HEAD
      -- Apply inclusion of segments to conclude result
=======
>>>>>>> 516fdd6e
      exact h₃.trans hx
  -- Converse: ∀ v, ‖v‖ ≤ 1 → ... ⇒ IsKakeya s
  · intro h_segment v hv
    exact h_segment v hv.le

/--
A Besicovitch set in `ℝⁿ` is a Kakeya set of Lebesgue measure zero.
-/
def IsBesicovitch {n : ℕ} (s : Set (Fin n → ℝ)) : Prop := IsKakeya s ∧ volume s = 0

theorem dimH_segment_eq_one (x y : E) (h : x ≠ y) :
    dimH (segment ℝ x y) = 1 := by
  sorry

end

section

/-- The rectangle [-1,1] × [0,1] -/
def rectangle : Set (ℝ × ℝ) := Icc (-1) 1 ×ˢ Icc 0 1

/-- The segment from (x₁, 0) to (x₂, 1). -/
def segment01 (x₁ x₂ : ℝ) : Set (ℝ × ℝ) :=
  segment ℝ (x₁, 0) (x₂, 1)

-- Collection 𝒫 of subsets P ⊆ [-1,1] × [0,1] satisfying (i) and (ii)
def P_collection : Set (Set (ℝ × ℝ)) :=
  { P | IsClosed P ∧ P ⊆ rectangle ∧
    -- (i) P is a union of line segments from (x₁, 0) to (x₂, 1)
    (∃ A : Set (ℝ × ℝ), A ⊆ Icc (-1) 1 ×ˢ Icc (-1) 1 ∧
      P = ⋃ (p ∈ A), segment01 p.1 p.2) ∧
    -- (ii) for all v with |v| ≤ 1/2, there exists x₁, x₂ ∈ [-1,1] with x₂ - x₁ = v and segment ⊆ P
    (∀ v : ℝ, |v| ≤ 1/2 → ∃ (x₁ x₂ : ℝ), x₁ ∈ Icc (-1) 1 ∧ x₂ ∈ Icc (-1) 1
        ∧ x₂ - x₁ = v ∧ segment01 x₁ x₂ ⊆ P) }

-- Define 𝒦 as the collection of non-empty compact subsets of ℝ²
def P_collection' : Set (NonemptyCompacts (ℝ × ℝ)) :=
  { P | IsClosed (P : Set (ℝ × ℝ)) ∧ (P : Set (ℝ × ℝ)) ⊆ rectangle ∧
    -- (i) P is a union of line segments from (x₁, 0) to (x₂, 1)
    (∃ A : Set (ℝ × ℝ), A ⊆ Icc (-1) 1 ×ˢ Icc (-1) 1 ∧
      P = ⋃ (p ∈ A), segment01 p.1 p.2) ∧
    -- (ii) for all v with |v| ≤ 1/2, there exists x₁, x₂ ∈ [-1,1] with x₂ - x₁ = v and segment ⊆ P
    (∀ v : ℝ, |v| ≤ 1/2 → ∃ (x₁ x₂ : ℝ), x₁ ∈ Icc (-1) 1 ∧ x₂ ∈ Icc (-1) 1
        ∧ x₂ - x₁ = v ∧ segment01 x₁ x₂ ⊆ P) }

theorem P_is_bounded {P : NonemptyCompacts (ℝ × ℝ)} (hP : P ∈ P_collection') :
    IsBounded (P : Set (ℝ × ℝ)) := by
  obtain ⟨h₁, h₂, _⟩ := hP
  rw [isBounded_iff]
  use 10
  intro x hx y hy
  have ⟨hfx1, hfx2⟩ := h₂ hx
  have ⟨hfy1, hfy2⟩ := h₂ hy
  have hx_bound : |x.1 - y.1| ≤ 2 := by
    calc
      |x.1 - y.1| ≤ |x.1| + |y.1| := abs_sub x.1 y.1
      _ ≤ 1 + 1 := by
        have : |x.1| ≤ 1 := abs_le.2 (mem_Icc.1 hfx1)
        have : |y.1| ≤ 1 := abs_le.2 (mem_Icc.1 hfy1)
        (expose_names; exact add_le_add this_1 this)
      _ ≤ 2 := by norm_num
  have hy_bound : |x.2 - y.2| ≤ 2 := by
    sorry
  calc
    dist x y = ‖x - y‖ := rfl
    _ ≤ |(x - y).1| + |(x - y).2| := by aesop
    _ ≤ 2 + 2 := add_le_add hx_bound hy_bound
    _ ≤ 10 := by norm_num

/-- The carrier image of `P_collection'` recovers the original set-level collection `P_collection`. -/
theorem P_collection'_image_eq : (↑) '' P_collection' = P_collection := by
  ext P
  constructor
  · rintro ⟨Q, hQ, rfl⟩
    exact hQ
  · intro hP
    have h_compact : IsCompact P := by
      rw [isCompact_iff_isClosed_bounded]
      obtain ⟨h₁, h₂, _⟩ := hP
      constructor
      · exact h₁
      · rw [isBounded_iff]
        use 10
        intro x hx y hy
        have ⟨hfx1, hfx2⟩ := h₂ hx
        have ⟨hfy1, hfy2⟩ := h₂ hy
        have hx_bound : |x.1 - y.1| ≤ 2 := by
          calc
            |x.1 - y.1| ≤ |x.1| + |y.1| := abs_sub x.1 y.1
            _ ≤ 1 + 1 := by
              have : |x.1| ≤ 1 := abs_le.2 (mem_Icc.1 hfx1)
              have : |y.1| ≤ 1 := abs_le.2 (mem_Icc.1 hfy1)
              (expose_names; exact add_le_add this_1 this)
            _ = 2 := by norm_num
        have hy_bound : |x.2 - y.2| ≤ 2 := by
          calc
            |x.2 - y.2| ≤ |x.2| + |y.2| := abs_sub x.2 y.2
            _ ≤ 1 + 1 := by
              apply add_le_add
              · apply abs_le.2
                constructor -- From here on it is all Yuming
                · have : 0 ≤ x.2 := by aesop
                  have : (-1 : ℝ) ≤ 0 := by norm_num
                  expose_names; exact le_trans this this_1
                · aesop
              · apply abs_le.2
                constructor
                · have : 0 ≤ y.2 := by aesop
                  have : (-1 : ℝ) ≤ 0 := by norm_num
                  expose_names; exact le_trans this this_1
                · aesop
            _ = 2 := by norm_num
        calc
          dist x y = ‖x - y‖ := rfl
          _ ≤ |(x - y).1| + |(x - y).2| := by aesop
          _ ≤ 2 + 2 := add_le_add hx_bound hy_bound
          _ ≤ 10 := by norm_num
    have h_nonempty : P.Nonempty := by
      have h_seg_exists : ∃ x ∈ Icc (-1 : ℝ) 1, segment01 x x ⊆ P := by
        obtain ⟨_, _, _, h⟩ := hP
        specialize h 0 (by norm_num)
        obtain ⟨x₁, x₂, h₁, _, h₂⟩ := h
        have : x₁ = x₂ := by linarith [h₂]
        subst this
        obtain ⟨_, h₂⟩ := h₂
        exact ⟨x₁, h₁, h₂⟩
      rcases h_seg_exists with ⟨x, hx, h_seg⟩
      use (x, 0)
      exact h_seg (left_mem_segment ℝ (x, 0) (x, 1))
    simp only [mem_image]
    let Q : NonemptyCompacts (ℝ × ℝ) := ⟨⟨P, h_compact⟩, h_nonempty⟩
    use Q
    exact ⟨hP, rfl⟩

-- -- Define 𝒦 as the collection of non-empty compact subsets of ℝ²
-- def K_collection : Set (Set (ℝ × ℝ)) :=
--   { K | K.Nonempty ∧ IsCompact K }

-- lemma P_isNonempty {P : Set (ℝ × ℝ)} (hP : P ∈ P_collection) :
--     ∃ x ∈ Icc (-1 : ℝ) 1, segment01 x x ⊆ P := by
--   -- BM: I broke this because I changed P_collection to be more correct
--   obtain ⟨_, _, _, h⟩ := hP
--   specialize h 0 (by norm_num)
--   obtain ⟨x₁, x₂, hx₁, hx₂, h_diff, h_seg⟩ := h
--   have : x₁ = x₂ := by linarith [h_diff]
--   subst this
--   exact ⟨x₁, hx₁, h_seg⟩
  -- exact Filter.frequently_principal.mp fun a ↦ a hx₁ h_seg

-- lemma exists_mem_P {P : Set (ℝ × ℝ)}
--   (h : ∃ x ∈ Icc (-1 : ℝ) 1, segment01 x x ⊆ P) :
--     ∃ p, p ∈ P := by
--   rcases h with ⟨x, hx, hseg⟩
--   have h_left : (x, 0) ∈ segment01 x x := by
--     dsimp [segment01]
--     exact left_mem_segment ℝ (x, 0) (x, 1)
--   exact ⟨(x, 0), hseg h_left⟩

-- BM: I'd phrase this as P_collection ⊆ K_collection
-- lemma P_collection_in_K_collection {P : Set (ℝ × ℝ)} (hP : P ∈ P_collection) :
--     P ∈ K_collection := by
--   -- obtain ⟨h₁, ⟨h₂, ⟨h₃, ⟨h₄, ⟨h₅a, h₅b⟩⟩⟩⟩⟩ := hP
--   have h_nonempty : P.Nonempty := by
--     rcases P_isNonempty hP with ⟨x, hx, hseg⟩
--     refine ⟨(x, 0), hseg (left_mem_segment ℝ (x, 0) (x, 1))⟩
--   have h_compact : IsCompact P := by
--     rw [isCompact_iff_isClosed_bounded]
--     -- BM: I broke this because I changed P_collection to be more correct
--     obtain ⟨h₁, h₂, _⟩ := hP
--     -- obtain ⟨h₁, ⟨h₂, ⟨h₃, ⟨h₄, ⟨h₅a, h₅b⟩⟩⟩⟩⟩ := hP
--     constructor
--     · exact h₁
--     · rw [isBounded_iff]
--       use 10
--       intro x hx y hy
--       have ⟨hfx1, hfx2⟩ := h₂ hx
--       have ⟨hfy1, hfy2⟩ := h₂ hy
--       have hx_bound : |x.1 - y.1| ≤ 2 := by
--         calc
--           |x.1 - y.1| ≤ |x.1| + |y.1| := abs_sub x.1 y.1
--           _ ≤ 1 + 1 := by
--             have : |x.1| ≤ 1 := abs_le.2 (mem_Icc.1 hfx1)
--             have : |y.1| ≤ 1 := abs_le.2 (mem_Icc.1 hfy1)
--             (expose_names; exact add_le_add this_1 this)
--           _ = 2 := by norm_num
--       have hy_bound : |x.2 - y.2| ≤ 2 := by
--         calc
--           |x.2 - y.2| ≤ |x.2| + |y.2| := abs_sub x.2 y.2
--           _ ≤ 1 + 1 := by
--             exact add_le_add
--               (abs_le.2 ⟨by linarith [hfx2.1], hfx2.2⟩)
--               (abs_le.2 ⟨by linarith [hfy2.1], hfy2.2⟩)
--           _ = 2 := by norm_num
--       calc
--         dist x y = ‖x - y‖ := rfl
--         _ ≤ |(x - y).1| + |(x - y).2| := by aesop
--         _ ≤ 2 + 2 := add_le_add hx_bound hy_bound
--         _ ≤ 10 := by norm_num
--   rw [K_collection]
--   exact mem_sep h_nonempty h_compact

-- lemma P_collection_sub_K_collection :
--     P_collection ⊆ K_collection := by
--   intro P hP
--   -- obtain ⟨h₁, ⟨h₂, ⟨h₃, ⟨h₄, ⟨h₅a, h₅b⟩⟩⟩⟩⟩ := hP
--   have h_nonempty : P.Nonempty := by
--     rcases P_isNonempty hP with ⟨x, hx, hseg⟩
--     refine ⟨(x, 0), hseg (left_mem_segment ℝ (x, 0) (x, 1))⟩
--   have h_compact : IsCompact P := by
--     rw [isCompact_iff_isClosed_bounded]
--     -- BM: I broke this because I changed P_collection to be more correct
--     obtain ⟨h₁, h₂, _⟩ := hP
--     -- obtain ⟨h₁, ⟨h₂, ⟨h₃, ⟨h₄, ⟨h₅a, h₅b⟩⟩⟩⟩⟩ := hP
--     constructor
--     · exact h₁
--     · rw [isBounded_iff]
--       use 10
--       intro x hx y hy
--       have ⟨hfx1, hfx2⟩ := h₂ hx
--       have ⟨hfy1, hfy2⟩ := h₂ hy
--       have hx_bound : |x.1 - y.1| ≤ 2 := by
--         calc
--           |x.1 - y.1| ≤ |x.1| + |y.1| := abs_sub x.1 y.1
--           _ ≤ 1 + 1 := by
--             have : |x.1| ≤ 1 := abs_le.2 (mem_Icc.1 hfx1)
--             have : |y.1| ≤ 1 := abs_le.2 (mem_Icc.1 hfy1)
--             (expose_names; exact add_le_add this_1 this)
--           _ = 2 := by norm_num
--       have hy_bound : |x.2 - y.2| ≤ 2 := by
--         calc
--           |x.2 - y.2| ≤ |x.2| + |y.2| := abs_sub x.2 y.2
--           _ ≤ 1 + 1 := by
--             exact add_le_add
--               (abs_le.2 ⟨by linarith [hfx2.1], hfx2.2⟩)
--               (abs_le.2 ⟨by linarith [hfy2.1], hfy2.2⟩)
--           _ = 2 := by norm_num
--       calc
--         dist x y = ‖x - y‖ := rfl
--         _ ≤ |(x - y).1| + |(x - y).2| := by aesop
--         _ ≤ 2 + 2 := add_le_add hx_bound hy_bound
--         _ ≤ 10 := by norm_num
--   exact mem_sep h_nonempty h_compact

open Filter

-- attribute [-instance] Scott.topologicalSpace

theorem 𝓟_IsClosed : IsClosed P_collection' := by
  rw [← isSeqClosed_iff_isClosed, IsSeqClosed]
  intro Pₙ K h_mem h_lim
  have h_closed : IsClosed (K : Set (ℝ × ℝ)) := (K.toCompacts.isCompact).isClosed
  obtain ⟨k, hk_in_K⟩ := K.nonempty
  choose pₙ hp_in_Pn using fun n ↦ (Pₙ n).nonempty

  -- choose Aₙ hAₙ_sub hPₙ using fun n ↦ (h_mem n).2.2
  -- have hp_lim : Tendsto (fun n ↦ pₙ n) atTop (𝓝 k) := by
    -- sorry
  have h_sub : (K : Set _) ⊆ rectangle := by
    have hP_sub : ∀ n, (Pₙ n : Set _) ⊆ rectangle := by
      intro n x hx
      sorry
    -- So the plan is to realise that P n lies in the rectangle for all n and as P_n tends to K we have
    -- that K is in the rectangle too
    -- We maybe need to show that the rectangle is closed
    sorry
  have h_union : ∃ A ⊆ Icc (-1) 1 ×ˢ Icc (-1) 1, ↑K = ⋃ p ∈ A, segment01 p.1 p.2 := by
    sorry
  have h_forall : ∀ (v : ℝ), |v| ≤ 1 / 2 → ∃ x₁ x₂,
      x₁ ∈ Icc (-1) 1 ∧ x₂ ∈ Icc (-1) 1 ∧ x₂ - x₁ = v ∧ segment01 x₁ x₂ ⊆ ↑K := by
    intro v hv
    sorry
  rw [P_collection']; exact ⟨h_closed, h_sub, h_union, h_forall⟩

  --   let A : Set (ℝ × ℝ) :=
  --   { p | p.1 ∈ Icc (-1 : ℝ) 1
  --        ∧ p.2 ∈ Icc (-1 : ℝ) 1
  --        ∧ segment01 p.1 p.2 ⊆ (K : _) }
  --   use A
  --   have hA : A ⊆ Icc (-1) 1 ×ˢ Icc (-1) 1 := by
  --     simp only [Icc_prod_Icc, subset_def, and_assoc]
  --     intro a ha
  --     aesop
  --   refine ⟨hA, ext fun x ↦ by
  --     constructor
  --     · intro hxK
  --       sorry
  --     · intro hx
  --       sorry
  --       ⟩
  -- have h_forall : ∀ (v : ℝ), |v| ≤ 1 / 2 → ∃ x₁ x₂,
  --     x₁ ∈ Icc (-1) 1 ∧ x₂ ∈ Icc (-1) 1 ∧ x₂ - x₁ = v ∧ segment01 x₁ x₂ ⊆ ↑K := by
  --   intro v hv
  --   use 0, 0
  --   constructor
  --   · simp
  --   · constructor
  --     · simp
  --     · constructor
  --       · simp only [sub_self]
  --         sorry
  --       · sorry
  -- have h_rect_closed : IsClosed rectangle :=
  --   isClosed_Icc.prod isClosed_Icc
  -- have h_sub : (K : Set _) ⊆ rectangle := by
  --   have h_in : ∀ n, F n ∈ {t | t ⊆ rectangle} := fun n ↦ (h_mem n).2.1
  --   sorry
  -- dsimp [P_collection'] at *
  -- exact ⟨h_closed, h_sub, h_union, h_forall⟩

-- Lemma 2.4 goes here

/-- The subfamily of our Kakeya‐type compact sets which happen to have Lebesgue measure zero. -/
def zero_measure_compacts : Set (NonemptyCompacts (ℝ × ℝ)) :=
  { P ∈ P_collection' | volume (P : Set (ℝ × ℝ)) = 0 }

/-- Theorem 2.3.  The collection of those `P` of Lebesgue‐measure zero is of second
    category (i.e. non‐meagre) in the Hausdorff‐metric space of all `P`. -/
theorem zero_measure_compacts_second_category :
    ¬ IsMeagre (zero_measure_compacts : Set (NonemptyCompacts (ℝ × ℝ))) := by
  sorry

/-- In ℝ, there exists a Kakeya set. -/
theorem one_dim_exists_kakeya : ∃ s : Set ℝ, IsKakeya s := ⟨closedBall (0 : ℝ) 1, IsKakeya.ball⟩

/-- Any Kakeya set in `ℝ` contains a closed unit‐length interval. -/
lemma kakeya_contains_unit_Icc {K : Set ℝ} (hK : IsKakeya K) :
    ∃ x₀, Icc x₀ (x₀ + 1) ⊆ K := by
  have := hK 1 (by simp)
  simp only [segment_eq_Icc, norm_one] at this
  rcases this with ⟨x₀, hseg⟩
  exact ⟨x₀, by simpa using hseg⟩

/-- Any closed interval of length 1 has Hausdorff dimension 1. -/
lemma dimH_Icc_length_one (a : ℝ) :
    dimH (Icc a (a + 1)) = 1 := by
  have h : (interior (Icc a (a + 1))).Nonempty := by simp [interior_Icc]
  calc
    dimH (Icc a (a + 1)) = Module.finrank ℝ ℝ := Real.dimH_of_nonempty_interior h
    _ = 1 := by simp

/-- If a set contains some unit‐interval, then its dimH ≥ 1. -/
lemma dimH_of_contains_Icc {K : Set ℝ} {x₀} (h : Icc x₀ (x₀ + 1) ⊆ K) :
    1 ≤ dimH K := by
  calc
    1 = dimH (Icc x₀ (x₀ + 1)) := (dimH_Icc_length_one x₀).symm
    _ ≤ dimH K := dimH_mono h

/-- Any subset of `ℝ` has dimH ≤ 1. -/
lemma dimH_le_one_univ : ∀ (K : Set ℝ), dimH K ≤ 1 := fun K ↦ by
  calc
    dimH K ≤ dimH (univ : Set ℝ) := dimH_mono (subset_univ _)
    _ = Module.finrank ℝ ℝ := by simp [dimH_univ]
    _ = 1 := by simp

/-- Any Kakeya set in `ℝ` has full Hausdorff dimension. -/
theorem dimH_kakeya_eq_one (K : Set ℝ) (hK : IsKakeya K) :
    dimH K = 1 := by
  rcases kakeya_contains_unit_Icc hK with ⟨x₀, hsub⟩
  exact le_antisymm (dimH_le_one_univ K) (dimH_of_contains_Icc hsub)

/-- Kakeya conjecture in ℝ: there exists a Kakeya set of Hausdorff dimension 1. -/
theorem one_dim_kakeya_conjecture : ∃ s : Set ℝ, IsKakeya s ∧ dimH s = 1 := by
  refine ⟨closedBall (0 : ℝ) 1, ⟨IsKakeya.ball, dimH_kakeya_eq_one _ IsKakeya.ball⟩⟩


-- /-- A Kakeya subset of ℝ has full Hausdorff dimension. -/
-- theorem dimH_kakeya_eq_one (K : Set ℝ)
--   (hK : IsKakeya K) :
--     dimH K = 1 := by
--   rw [IsKakeya] at hK
--   specialize hK 1
--   simp only [norm_one, le_add_iff_nonneg_right, zero_le_one, segment_eq_Icc, forall_const] at hK
--   rcases hK with ⟨x₀, hseg⟩
--   have hIcc_sub : Icc x₀ (x₀ + 1) ⊆ K := by
--     simpa [segment_eq_Icc (by linarith : x₀ ≤ x₀ + 1)] using hseg
--   have hlow : 1 ≤ dimH K := by
--     have eq1 : dimH (Icc x₀ (x₀ + 1)) = 1 := by
--       have nin : (interior (Icc x₀ (x₀ + 1))).Nonempty := by
--         rw [interior_Icc]; simp
--       calc
--         dimH (Icc x₀ (x₀ + 1)) = Module.finrank ℝ ℝ := Real.dimH_of_nonempty_interior nin
--         _ = 1 := by simp
--     calc
--       1 = dimH (Icc x₀ (x₀ + 1)) := eq1.symm
--       _ ≤ dimH K := by apply dimH_mono; exact hseg
--   have hup : dimH K ≤ 1 := by
--     calc
--       dimH K ≤ dimH (univ : Set ℝ) := dimH_mono (subset_univ K)
--       _ = Module.finrank ℝ ℝ := by simp only [Module.finrank_self, Nat.cast_one, dimH_univ]
--       _ = 1 := by simp
--   apply le_antisymm
--   · exact hup
--   · exact hlow

open ENNReal

/-@b-mehta's formulation of Prop 3.2 of Fox (needs to be PR by BM)-/
theorem asdf {X : Type*} [EMetricSpace X] [MeasurableSpace X] [BorelSpace X] {s : ℝ} (hs : 0 ≤ s) (E : Set X) :
    ∃ G : Set X, IsGδ G ∧ E ⊆ G ∧ μH[s] G = μH[s] E := by
  sorry

/-- Proposition 3.4 (Fox):
For any subset `A` of `ℝⁿ` there is a G₀‐set `G` with `A ⊆ G` and `dimH G = dimH A`. -/
theorem exists_Gδ_of_dimH {n : ℕ} (A : Set (Fin n → ℝ)) :
    ∃ G : Set (Fin n → ℝ), IsGδ G ∧ A ⊆ G ∧ dimH G = dimH A := by
  -- set s := dimH A with hs
  have hs_nonneg : 0 ≤ dimH A := by positivity
  obtain ⟨φ, h₁φ, h₂φ, h₃φ⟩ := exists_seq_strictAnti_tendsto' (show (0 : ℝ≥0∞) < 1 by norm_num)
  have h₄φ : Tendsto φ atTop (𝓝[>] 0) :=
    tendsto_nhdsWithin_mono_right
      (Set.range_subset_iff.2 (by simp_all)) (tendsto_nhdsWithin_range.2 h₃φ)
  choose G' hG'_Gδ subG' meas_eq' using
    fun k : ℕ ↦
      have : (0 : ℝ) ≤ (dimH A + φ k).toReal := by positivity
      asdf this A
  let G := ⋂ k, G' k
  have iGδ : IsGδ G := IsGδ.iInter fun k ↦ hG'_Gδ k
  have Asub : A ⊆ G := subset_iInter fun k ↦ subG' k
  have hge : dimH A ≤ dimH G := by
    exact dimH_mono Asub
  have hle : dimH G ≤ dimH A := by
    have : ∀ (k : ℕ), μH[(dimH A + φ k).toReal] A = 0 := by
      intro k
      apply hausdorffMeasure_of_dimH_lt
      have hpos : 0 < φ k := (h₂φ k).1
      sorry
    sorry
  exact ⟨G, iGδ, Asub, le_antisymm hle hge⟩


end

end Besicovitch<|MERGE_RESOLUTION|>--- conflicted
+++ resolved
@@ -49,11 +49,7 @@
 theorem IsKakeya.nonempty [Nontrivial E] {s : Set E} (h : IsKakeya s) : s.Nonempty := by
   obtain ⟨v, hv_norm⟩ := exists_norm_eq E zero_le_one
   rcases h v hv_norm with ⟨y, hy⟩
-<<<<<<< HEAD
   exact ⟨y, hy (left_mem_segment ..)⟩
-=======
-  exact ⟨y, hy (left_mem_segment ℝ y (y + v))⟩
->>>>>>> 516fdd6e
 
 /--
 A reformulation of the Kakeya condition: it suffices to check the existence of
@@ -64,17 +60,11 @@
   constructor
   -- First, prove: IsKakeya s → ∀ v, ‖v‖ ≤ 1 → ∃ x, segment x x+v ⊆ s
   · intro h_kakeya v hv
-<<<<<<< HEAD
 
     -- Case: v = 0
     by_cases h₀ : v = 0
     · simpa [h₀] using h_kakeya.nonempty
 
-=======
-    -- Case: v = 0
-    by_cases h₀ : v = 0
-    · simpa [h₀] using h_kakeya.nonempty
->>>>>>> 516fdd6e
     -- Case: v ≠ 0
     · set u := ‖v‖⁻¹ • v with hu -- rescale v to a unit vector u
       have h₁ : ‖v‖ ≠ 0 := by
@@ -92,10 +82,7 @@
         apply (convex_segment _ _).segment_subset (left_mem_segment _ _ _)
         rw [segment_eq_image']
         exact ⟨‖v‖, by simp [*]⟩
-<<<<<<< HEAD
       -- Apply inclusion of segments to conclude result
-=======
->>>>>>> 516fdd6e
       exact h₃.trans hx
   -- Converse: ∀ v, ‖v‖ ≤ 1 → ... ⇒ IsKakeya s
   · intro h_segment v hv
